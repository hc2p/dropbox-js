if window?
  XMLHttpRequest = window.XMLHttpRequest  
  # TODO: XDomain for CORS on IE <= 9
else
  # Node.js needs an adapter for the XHR API.
  XMLHttpRequest = require('xmlhttprequest').XMLHttpRequest

# Dispatches low-level XmlHttpRequests
class DropboxXhr
  # Send off an AJAX request.
  #
  # @param {String} method the HTTP method used to make the request ('GET',
  #     'POST', etc)
  # @param {String} url the HTTP URL (e.g. "http://www.example.com/photos")
  #     that receives the request
  # @param {Object} params an associative array (hash) containing the HTTP
  #     request parameters
  # @param {String} authHeader the value of the Authorization header
  # @param {function(?Object, ?String)}callback called with the AJAX result;
  #     successful requests set the first parameter to an object containing the
  #     parsed result, and unsuccessful requests set the second parameter to
  #     an error string
<<<<<<< HEAD
  @request: (method, url, params, authHeader, callback) ->
    if method is 'GET'
=======
  @request: (method, url, params, auth_header, callback, request_body) ->
    if method is 'GET' or method is 'PUT'
>>>>>>> 03559934
      url = [url, '?', DropboxXhr.urlEncode(params)].join ''
    xhr = new XMLHttpRequest()
    xhr.open method, url, true
    if authHeader
      xhr.setRequestHeader 'Authorization', authHeader
    xhr.onreadystatechange = -> DropboxXhr.onReadyStateChange(xhr, callback)
    if method is 'POST'
      xhr.setRequestHeader 'Content-Type', 'application/x-www-form-urlencoded'
      body = DropboxXhr.urlEncode(params)
      xhr.send body
    else if method is 'PUT'
      xhr.send request_body
    else
      xhr.send()
    null

  # Encodes an associative array (hash) into a x-www-form-urlencoded String.
  #
  # For consistency, the keys are encoded using 
  #
  # @param {Object} object the JavaScript object whose keys will be encoded
  # @return {String} the object's keys and values, encoded using
  #     x-www-form-urlencoded
  @urlEncode: (object) ->
    chunks = []
    for key, value of object
      chunks.push @urlEncodeValue(key) + '=' + @urlEncodeValue(value)
    chunks.sort().join '&'

  # Encodes an object into a x-www-form-urlencoded key or value.
  # 
  # @param {Object} object the object to be encoded; the encoding calls
  #     toString() on the object to obtain its string representation
  # @return {String} encoded string, suitable for use as a key or value in an
  #     x-www-form-urlencoded string
  @urlEncodeValue: (object) ->
    encodeURIComponent(object.toString()).replace(/\!/g, '%21').
      replace(/'/g, '%27').replace(/\(/g, '%28').replace(/\)/g, '%29').
      replace(/\*/g, '%2A')

  # Decodes an x-www-form-urlencoded String into an associative array (hash).
  #
  # @param {String} string the x-www-form-urlencoded String to be decoded
  # @return {Object} an associative array whose keys and values are all strings
  @urlDecode: (string) ->
    result = {}
    for token in string.split '&' 
      kvp = token.split '='
      result[decodeURIComponent(kvp[0])] = decodeURIComponent kvp[1] 
    result

  # Handles the XHR readystate event.
  @onReadyStateChange: (xhr, callback) ->
    if xhr.readyState is 4  # XMLHttpRequest.DONE is 4
      response = xhr.responseText
      if xhr.status < 200 or xhr.status >= 300
        callback null, "Dropbox API error #{xhr.status}. #{response}"
        return
      switch xhr.getResponseHeader('Content-Type')
         when 'application/x-www-form-urlencoded'
           callback DropboxXhr.urlDecode(response)
         when 'application/json'
           callback JSON.parse(response)
         else
            callback response
    true<|MERGE_RESOLUTION|>--- conflicted
+++ resolved
@@ -20,13 +20,8 @@
   #     successful requests set the first parameter to an object containing the
   #     parsed result, and unsuccessful requests set the second parameter to
   #     an error string
-<<<<<<< HEAD
-  @request: (method, url, params, authHeader, callback) ->
-    if method is 'GET'
-=======
-  @request: (method, url, params, auth_header, callback, request_body) ->
+  @request: (method, url, params, authHeader, callback, request_body) ->
     if method is 'GET' or method is 'PUT'
->>>>>>> 03559934
       url = [url, '?', DropboxXhr.urlEncode(params)].join ''
     xhr = new XMLHttpRequest()
     xhr.open method, url, true
